--- conflicted
+++ resolved
@@ -1,9 +1,5 @@
 {
-<<<<<<< HEAD
-  "name": "prisma-client-bd252336896de516a1e88cdf6c5957d95c42501d8ea86fd9b7b9fbfb2638498b",
-=======
-  "name": "prisma-client-3ad7121a7b1c0c06fc1eaa11350483da5decf2fef1ee8fa76bd66c05d683a654",
->>>>>>> c2dea4fd
+  "name": "prisma-client-5ba72c9adf87480899cd2ef6f65a739b2d6f70bfa38d636651b2f7685a20c83a",
   "main": "index.js",
   "types": "index.d.ts",
   "browser": "index-browser.js",
@@ -101,17 +97,11 @@
       "import": "./runtime/binary.mjs",
       "default": "./runtime/binary.mjs"
     },
-    "./runtime/wasm-engine-edge": {
-      "types": "./runtime/wasm-engine-edge.d.ts",
-      "require": "./runtime/wasm-engine-edge.js",
-      "import": "./runtime/wasm-engine-edge.mjs",
-      "default": "./runtime/wasm-engine-edge.mjs"
-    },
-    "./runtime/wasm-compiler-edge": {
-      "types": "./runtime/wasm-compiler-edge.d.ts",
-      "require": "./runtime/wasm-compiler-edge.js",
-      "import": "./runtime/wasm-compiler-edge.mjs",
-      "default": "./runtime/wasm-compiler-edge.mjs"
+    "./runtime/wasm": {
+      "types": "./runtime/wasm.d.ts",
+      "require": "./runtime/wasm.js",
+      "import": "./runtime/wasm.mjs",
+      "default": "./runtime/wasm.mjs"
     },
     "./runtime/edge": {
       "types": "./runtime/edge.d.ts",
@@ -145,6 +135,6 @@
     },
     "./*": "./*"
   },
-  "version": "6.11.1",
+  "version": "6.6.0",
   "sideEffects": false
 }