--- conflicted
+++ resolved
@@ -8,136 +8,30 @@
   url      = env("DATABASE_URL")
 }
 
-<<<<<<< HEAD
-enum UserRole {
-  ADMIN
-  HEAD_REFEREE
-  ALLIANCE_REFEREE
-  TEAM_LEADER
-  TEAM_MEMBER
-  COMMON
-}
-
-enum StageType {
-  SWISS
-  PLAYOFF
-  FINAL
-}
-
-enum StageStatus {
-  ACTIVE
-  COMPLETED
-}
-
-enum CardType {
-  NONE
-  YELLOW
-  RED
-}
-
-enum MatchState {
-  PENDING
-  IN_PROGRESS
-  COMPLETED
-  CANCELLED
-  ERROR
-}
-
-enum DisplayState {
-  TEAM_LIST
-  RANKING
-  SCHEDULE
-  LIVE
-  FINAL_RESULTS
-  FINISHED
-  CUSTOM_MESSAGE
-}
-
-enum MatchType {
-  FULL // auto + teleop + endgame (150s)
-  TELEOP_ENDGAME // teleop + endgame (120s)
-}
-
-enum AllianceColor {
-  RED
-  BLUE
-}
-
-enum MatchRoundType {
-  QUALIFICATION
-  SWISS
-  PLAYOFF
-  FINAL
-}
-
-enum TimerType {
-  AUTO
-  TELEOP
-  ENDGAME
-  FULL_MATCH
-}
-
-enum MatchErrorType {
-  ROBOT_FAILURE
-  FIELD_FAULT
-  OTHER
-}
-
-enum ElementType {
-  COUNTER
-  BOOLEAN
-  TIMER
-}
-
-enum Gender {
-  MALE
-  FEMALE
-  OTHER
-}
-
-=======
->>>>>>> c2dea4fd
 model User {
   id            String         @id @default(uuid())
   username      String         @unique
   password      String
-<<<<<<< HEAD
   role          UserRole       @default(COMMON)
-  name          String
+  name          String         @unique
+  DateOfBirth   DateTime?
   email         String         @unique
-  phone         String
+  phoneNumber   String         @unique
   gender        Gender?
   isActive      Boolean        @default(true) // Account status
   lastLoginAt   DateTime? // Track last login
   emailVerified Boolean        @default(false) // Email verification
-=======
-  role          UserRole
-  email         String?        @unique
-  gender        Boolean?
-  DateOfBirth   DateTime?
-  phoneNumber   String?
->>>>>>> c2dea4fd
   createdAt     DateTime       @default(now())
   updatedAt     DateTime       @updatedAt
+  createdBy     User?          @relation("CreatedUsers", fields: [createdById], references: [id])
   createdById   String?
-  avatar        String?
-  emailVerified Boolean        @default(false)
-  isActive      Boolean        @default(true)
-  lastLoginAt   DateTime?
-  fieldDisplays FieldDisplay[]
+  createdUsers  User[]         @relation("CreatedUsers")
+  tournaments   Tournament[]
   scoredMatches Match[]        @relation("ScoredBy")
-<<<<<<< HEAD
   matchReferees MatchReferee[] // New relation for match referees
   fieldDisplays FieldDisplay[] // Relation to field displays updated by this user
   fieldReferees FieldReferee[] // Relation to field referee assignments
   Team          Team[]
-=======
-  matchReferees MatchReferee[]
-  tournaments   Tournament[]
-  createdBy     User?          @relation("CreatedUsers", fields: [createdById], references: [id])
-  createdUsers  User[]         @relation("CreatedUsers")
-  fieldReferees FieldReferee[]
->>>>>>> c2dea4fd
 
   @@index([createdById])
 }
@@ -151,20 +45,16 @@
   createdAt      DateTime      @default(now())
   updatedAt      DateTime      @updatedAt
   adminId        String
+  admin          User          @relation(fields: [adminId], references: [id])
+  stages         Stage[]
+  teams          Team[] // Added teams relationship
+  teamStats      TeamStats[] // New relation to track team statistics
+  fields         Field[] // New relation: Tournament has many Fields
   numberOfFields Int           @default(1)
-<<<<<<< HEAD
   scoreConfigs   ScoreConfig[] // New relation: Tournament has many ScoreConfigs
   maxTeams       Int?
   maxTeamMembers Int?
   minTeamMembers Int?
-=======
-  fields         Field[]
-  scoreConfigs   ScoreConfig[]
-  stages         Stage[]
-  teams          Team[]
-  teamStats      TeamStats[]
-  admin          User          @relation(fields: [adminId], references: [id])
->>>>>>> c2dea4fd
 
   @@index([adminId])
 }
@@ -173,17 +63,20 @@
   id               String      @id @default(uuid())
   name             String
   type             StageType
+  status           StageStatus @default(ACTIVE) // Use proper enum instead of string
   startDate        DateTime
   endDate          DateTime
   tournamentId     String
-  teamsPerAlliance Int         @default(2)
-  createdAt        DateTime    @default(now())
-  updatedAt        DateTime    @updatedAt
-  status           StageStatus @default(ACTIVE)
+  tournament       Tournament  @relation(fields: [tournamentId], references: [id], onDelete: Cascade)
   matches          Match[]
-  tournament       Tournament  @relation(fields: [tournamentId], references: [id], onDelete: Cascade)
-  teams            Team[]      @relation("StageTeams")
-  teamStats        TeamStats[]
+  teamStats        TeamStats[] // Added relation field for TeamStats
+  teamsPerAlliance Int         @default(2) // Number of teams per alliance (2v2, 3v3, etc.)
+
+  // Add relationship to teams in this stage
+  teams Team[] @relation("StageTeams")
+
+  createdAt DateTime @default(now())
+  updatedAt DateTime @updatedAt
 
   @@index([tournamentId])
 }
@@ -191,35 +84,36 @@
 model Match {
   id              String          @id @default(uuid())
   matchNumber     Int
-  roundNumber     Int?
+  roundNumber     Int? // The round number this match belongs to
   status          MatchState      @default(PENDING)
-  startTime       DateTime?
-  scheduledTime   DateTime?
-  endTime         DateTime?
-  duration        Int?
-  winningAlliance AllianceColor?
+  startTime       DateTime? // Full timestamp with hour-minute precision
+  scheduledTime   DateTime? // New field for the scheduled time with hour-minute precision
+  endTime         DateTime? // Full timestamp with hour-minute precision
+  duration        Int? // Duration in minutes
+  winningAlliance AllianceColor? // "RED" or "BLUE" - indicates which alliance won
   stageId         String
+  stage           Stage           @relation(fields: [stageId], references: [id], onDelete: Cascade)
+  alliances       Alliance[]
   scoredById      String?
-  roundType       MatchRoundType?
+  scoredBy        User?           @relation("ScoredBy", fields: [scoredById], references: [id], onDelete: SetNull)
+  referees        MatchReferee[]
+  roundType       MatchRoundType? // e.g., "QUALIFICATION", "SWISS", "PLAYOFF", "FINAL"
   scheduleId      String?
+  // schedule          Schedule?      @relation(fields: [scheduleId], references: [id], onDelete: SetNull) // The Schedule model is not defined in the schema
   fieldId         String?
-  matchType       MatchType       @default(FULL)
-  matchDuration   Int?
+  field           Field?          @relation(fields: [fieldId], references: [id], onDelete: SetNull)
+  matchType       MatchType       @default(FULL) // Type of match: FULL, TELEOP_ENDGAME
+  matchDuration   Int? // Duration of the match in seconds (overrides default if set)  createdAt         DateTime       @default(now())
   updatedAt       DateTime        @updatedAt
-  alliances       Alliance[]
-  fieldDisplays   FieldDisplay[]  @relation("FieldDisplayCurrentMatch")
-  field           Field?          @relation(fields: [fieldId], references: [id])
-  scoredBy        User?           @relation("ScoredBy", fields: [scoredById], references: [id])
-  stage           Stage           @relation(fields: [stageId], references: [id], onDelete: Cascade)
-  referees        MatchReferee[]
-  matchScores     MatchScore[]
+  matchScores     MatchScore[] // New relation to flexible match scores
+  fieldDisplays   FieldDisplay[]  @relation("FieldDisplayCurrentMatch") // Relation to field displays showing this match
 
   @@index([stageId])
   @@index([scoredById])
   @@index([scheduleId])
   @@index([fieldId])
-  @@index([stageId, matchNumber])
-  @@index([status, startTime])
+  @@index([stageId, matchNumber]) // Composite index for stage-specific match queries
+  @@index([status, startTime]) // Index for filtering by status and ordering by time
 }
 
 model MatchReferee {
@@ -255,7 +149,6 @@
 }
 
 model Team {
-<<<<<<< HEAD
   id           String     @id @default(uuid())
   teamNumber   String     @unique
   name         String
@@ -275,28 +168,9 @@
 
   referralSource String
   teamMembers    TeamMember[]
-=======
-  id             String         @id @default(uuid())
-  teamNumber     String         @unique
-  name           String
-  organization   String?
-  avatar         String?
-  description    String?
-  teamLead       String?
-  teamLeadId     String?
-  teamMembers    Json?
-  tournamentId   String?
-  createdAt      DateTime       @default(now())
-  updatedAt      DateTime       @updatedAt
-  currentStageId String?
-  currentStage   Stage?         @relation("StageTeams", fields: [currentStageId], references: [id])
-  tournament     Tournament?    @relation(fields: [tournamentId], references: [id])
-  teamAlliances  TeamAlliance[]
-  teamStats      TeamStats[]
->>>>>>> c2dea4fd
 
   @@index([tournamentId])
-  @@index([currentStageId])
+  @@index([currentStageId]) // Add index for stage queries
 }
 
 model TeamMember {
@@ -545,8 +419,8 @@
 }
 
 enum MatchType {
-  FULL
-  TELEOP_ENDGAME
+  FULL // auto + teleop + endgame (150s)
+  TELEOP_ENDGAME // teleop + endgame (120s)
 }
 
 enum AllianceColor {
@@ -578,4 +452,10 @@
   COUNTER
   BOOLEAN
   TIMER
+}
+
+enum Gender {
+  MALE
+  FEMALE
+  OTHER
 }